--- conflicted
+++ resolved
@@ -611,18 +611,11 @@
 static void
 source_setup_cb (GstElement *playbin, GstElement *source, RBPlayerGst *player)
 {
-<<<<<<< HEAD
-=======
-	GstElement *source;
-
 	if (player->priv->uri == NULL) {
 		rb_debug ("got notify::source while changing to NULL");
 		return;
 	}
 
-	g_object_get (object, "source", &source, NULL);
-
->>>>>>> 39ab91a2
 	g_signal_emit (player, signals[PREPARE_SOURCE], 0, player->priv->uri, source);
 }
 
